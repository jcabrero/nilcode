--- conflicted
+++ resolved
@@ -201,13 +201,8 @@
             architecture_impl=arch_impl if arch_impl else "No architecture work details available",
             frontend_impl=frontend_impl if frontend_impl else "No frontend work details available",
             backend_impl=backend_impl if backend_impl else "No backend work details available",
-<<<<<<< HEAD
-            onchain_impl=onchain_impl if onchain_impl else "No onchain results",
-            test_results=state.get("test_results", {}).get("summary", "No test results")
-=======
             test_results=state.get("test_results", {}).get("summary", "No test results"),
             external_agent_results=external_summary if external_summary else "No external agent results"
->>>>>>> 2cd3da96
         )
 
         # Get final summary

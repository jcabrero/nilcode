"""
Version management for NilCode multi-agent system.
"""

from typing import Dict, Any
from datetime import datetime

# Version information
<<<<<<< HEAD
__version__ = "2.0.23"
__version_name__ = "Validator"
=======
__version__ = "2.1.0"
__version_name__ = "Claude"
>>>>>>> 488f775c
__release_date__ = "2025-01-21"

# Version history
VERSION_HISTORY = {
    "2.1.0": {
        "name": "Claude",
        "date": "2025-01-21",
        "description": "Redesigned CLI with Claude Code-inspired aesthetic",
        "features": [
            "Clean, minimal banner design with purple/blue theme",
            "Refined color palette inspired by Claude Code",
            "Improved status indicators with subtle symbols (→, ✓, ✗, ·)",
            "Enhanced task list visualization with minimal styling",
            "Better use of whitespace and typography",
            "Dimmed secondary text for better hierarchy",
            "More professional, less emoji-heavy interface",
            "Updated version info and changelog displays",
        ],
        "breaking_changes": [],
    },
    "2.0.2": {
        "name": "Validator",
        "date": "2025-01-21",
        "description": "Enhanced tester agent with actual test code generation and import validation",
        "features": [
            "Import validation and fixing tools (scan_all_imports, validate_import_consistency)",
            "Test code generation templates for Python (pytest/unittest) and JavaScript (Jest/Vitest)",
            "FastAPI test generation with TestClient",
            "React component test generation with React Testing Library",
            "Tester agent now writes ACTUAL test code, not empty test files",
            "5-phase validation workflow: Imports → Syntax → Quality → Tests → Report",
            "Automatic import issue detection and fixing",
        ],
        "breaking_changes": [],
    },
    "2.0.1": {
        "name": "Validator",
        "date": "2025-01-21",
        "description": "Added Dependency Manager agent for complete project configuration",
        "features": [
            "New Dependency Manager agent creates package.json/pyproject.toml",
            "Automatic generation of .env.example files",
            "Framework-specific config files (tsconfig.json, next.config.js, etc.)",
            "Language-appropriate .gitignore files",
            "Complete dependency specifications with versions",
            "README.md with installation and run instructions",
        ],
        "breaking_changes": [],
    },
    "2.0.0": {
        "name": "Validator",
        "date": "2025-01-21",
        "description": "Major upgrade with syntax validation and language-agnostic design",
        "features": [
            "Comprehensive syntax validation for Python, JavaScript, HTML, JSON",
            "Project manifest system for architectural consistency",
            "Language/framework auto-detection",
            "Enhanced agent coordination with shared documentation",
            "Multi-stage validation with self-correction",
            "Robust error handling across all agents",
        ],
        "breaking_changes": [],
    },
    "1.0.0": {
        "name": "Genesis",
        "date": "2025-01-15",
        "description": "Initial release of multi-agent development system",
        "features": [
            "Basic multi-agent workflow (Planner, Architect, Developers, Tester, Orchestrator)",
            "LangGraph state management",
            "File operations and task management",
            "Python code analysis tools",
        ],
        "breaking_changes": [],
    },
}


def get_version() -> str:
    """Get the current version string."""
    return __version__


def get_version_info() -> Dict[str, Any]:
    """Get detailed version information."""
    return {
        "version": __version__,
        "name": __version_name__,
        "release_date": __release_date__,
        "history": VERSION_HISTORY.get(__version__, {}),
    }


def get_banner() -> str:
    """
    Get the NilCode banner with version information.
    Claude Code-inspired design with clean, minimal aesthetic.

    Returns:
        Formatted banner string with colors
    """
    # Colors for banner
    PURPLE = '\033[38;5;141m'
    BLUE = '\033[38;5;111m'
    GRAY = '\033[38;5;245m'
    BOLD = '\033[1m'
    DIM = '\033[2m'
    ENDC = '\033[0m'
    
    banner = f"""
{PURPLE}{BOLD}
  ███╗   ██╗ ██╗ ██╗       ██████╗  ██████╗  ██████╗  ███████╗
  ████╗  ██║ ██║ ██║      ██╔════╝ ██╔═══██╗ ██╔══██╗ ██╔════╝
  ██╔██╗ ██║ ██║ ██║      ██║      ██║   ██║ ██║  ██║ █████╗  
  ██║╚██╗██║ ██║ ██║      ██║      ██║   ██║ ██║  ██║ ██╔══╝  
  ██║ ╚████║ ██║ ███████╗ ╚██████╗ ╚██████╔╝ ██████╔╝ ███████╗
  ╚═╝  ╚═══╝ ╚═╝ ╚══════╝  ╚═════╝  ╚═════╝  ╚═════╝  ╚══════╝
{ENDC}
{GRAY}  Multi-Agent AI Development System{ENDC}

{DIM}  Version {__version__} "{__version_name__}" · Released {__release_date__}{ENDC}

{GRAY}  ─────────────────────────────────────────────────────────────────{ENDC}

{BLUE}  Capabilities{ENDC}
{GRAY}  • Syntax validation & error correction
  • Language-agnostic code generation
  • Architectural consistency enforcement
  • Multi-stage quality assurance{ENDC}

{BLUE}  Languages{ENDC}
{GRAY}  Python · JavaScript · TypeScript · HTML · CSS{ENDC}

{BLUE}  Frameworks{ENDC}
{GRAY}  React · Vue · FastAPI · Flask · Django · Express{ENDC}

{GRAY}  ─────────────────────────────────────────────────────────────────{ENDC}
"""
    return banner


def get_short_banner() -> str:
    """
    Get a compact version banner with Claude Code styling.

    Returns:
        Compact banner string with colors
    """
    PURPLE = '\033[38;5;141m'
    GRAY = '\033[38;5;245m'
    BOLD = '\033[1m'
    ENDC = '\033[0m'
    
    return f"""
{PURPLE}{BOLD}NilCode{ENDC} {GRAY}v{__version__} "{__version_name__}"{ENDC}
{GRAY}Multi-Agent Development System · Released {__release_date__}{ENDC}
"""


def print_banner(short: bool = False) -> None:
    """
    Print the NilCode banner.

    Args:
        short: If True, print the compact banner. Default is False.
    """
    if short:
        print(get_short_banner())
    else:
        print(get_banner())


def print_version_info() -> None:
    """Print detailed version information with Claude Code styling."""
    info = get_version_info()
    
    # Colors
    PURPLE = '\033[38;5;141m'
    GRAY = '\033[38;5;245m'
    BLUE = '\033[38;5;111m'
    SUCCESS = '\033[38;5;114m'
    WARNING = '\033[38;5;222m'
    BOLD = '\033[1m'
    DIM = '\033[2m'
    ENDC = '\033[0m'

    print(f"\n{PURPLE}{BOLD}NilCode{ENDC} {GRAY}v{info['version']} \"{info['name']}\"{ENDC}")
    print(f"{DIM}Released: {info['release_date']}{ENDC}")
    print(f"{GRAY}{'─'*70}{ENDC}\n")

<<<<<<< HEAD
    if info["history"]:
        print(f"Description:")
        print(f"  {info['history'].get('description', 'N/A')}\n")

        if info["history"].get("features"):
            print("Features:")
            for feature in info["history"]["features"]:
                print(f"  ✓ {feature}")
            print()

        if info["history"].get("breaking_changes"):
            print("Breaking Changes:")
            for change in info["history"]["breaking_changes"]:
                print(f"  ⚠ {change}")
=======
    if info['history']:
        print(f"{info['history'].get('description', 'N/A')}\n")

        if info['history'].get('features'):
            print(f"{BLUE}{BOLD}Features{ENDC}")
            print(f"{GRAY}{'─'*70}{ENDC}")
            for feature in info['history']['features']:
                print(f"{SUCCESS}•{ENDC} {GRAY}{feature}{ENDC}")
            print()

        if info['history'].get('breaking_changes'):
            print(f"{WARNING}{BOLD}Breaking Changes{ENDC}")
            print(f"{GRAY}{'─'*70}{ENDC}")
            for change in info['history']['breaking_changes']:
                print(f"{WARNING}⚠{ENDC} {GRAY}{change}{ENDC}")
>>>>>>> 488f775c
            print()


def print_changelog(limit: int = None) -> None:
    """
    Print the version changelog with Claude Code styling.

    Args:
        limit: Maximum number of versions to show. None shows all.
    """
<<<<<<< HEAD
    print("\n" + "=" * 70)
    print("VERSION CHANGELOG")
    print("=" * 70 + "\n")
=======
    # Colors
    PURPLE = '\033[38;5;141m'
    GRAY = '\033[38;5;245m'
    BLUE = '\033[38;5;111m'
    SUCCESS = '\033[38;5;114m'
    WARNING = '\033[38;5;222m'
    BOLD = '\033[1m'
    DIM = '\033[2m'
    ENDC = '\033[0m'
    
    print(f"\n{PURPLE}{BOLD}Version Changelog{ENDC}")
    print(f"{GRAY}{'─'*70}{ENDC}\n")
>>>>>>> 488f775c

    versions = sorted(VERSION_HISTORY.keys(), reverse=True)
    if limit:
        versions = versions[:limit]

    for version in versions:
        info = VERSION_HISTORY[version]
        print(f"{BLUE}{BOLD}v{version}{ENDC} {GRAY}\"{info['name']}\" · {info['date']}{ENDC}")
        print(f"{DIM}{info['description']}{ENDC}\n")

<<<<<<< HEAD
        if info.get("features"):
            print("Features:")
            for feature in info["features"]:
                print(f"  ✓ {feature}")
            print()

        if info.get("breaking_changes"):
            print("Breaking Changes:")
            for change in info["breaking_changes"]:
                print(f"  ⚠ {change}")
=======
        if info.get('features'):
            for feature in info['features']:
                print(f"  {SUCCESS}•{ENDC} {GRAY}{feature}{ENDC}")
            print()

        if info.get('breaking_changes'):
            print(f"  {WARNING}{BOLD}Breaking Changes{ENDC}")
            for change in info['breaking_changes']:
                print(f"  {WARNING}⚠{ENDC} {GRAY}{change}{ENDC}")
>>>>>>> 488f775c
            print()

        print(f"{GRAY}{'─'*70}{ENDC}\n")


# Quick version check function
def check_version_compatibility(required_version: str) -> bool:
    """
    Check if current version meets the required version.

    Args:
        required_version: Minimum required version (e.g., "2.0.0")

    Returns:
        True if current version >= required version
    """

    def parse_version(v: str) -> tuple:
        return tuple(map(int, v.split(".")))

    current = parse_version(__version__)
    required = parse_version(required_version)

    return current >= required


if __name__ == "__main__":
    # Demo the banner and version info
    print_banner()
    print_version_info()
    print_changelog()<|MERGE_RESOLUTION|>--- conflicted
+++ resolved
@@ -6,13 +6,8 @@
 from datetime import datetime
 
 # Version information
-<<<<<<< HEAD
-__version__ = "2.0.23"
-__version_name__ = "Validator"
-=======
 __version__ = "2.1.0"
 __version_name__ = "Claude"
->>>>>>> 488f775c
 __release_date__ = "2025-01-21"
 
 # Version history
@@ -203,22 +198,6 @@
     print(f"{DIM}Released: {info['release_date']}{ENDC}")
     print(f"{GRAY}{'─'*70}{ENDC}\n")
 
-<<<<<<< HEAD
-    if info["history"]:
-        print(f"Description:")
-        print(f"  {info['history'].get('description', 'N/A')}\n")
-
-        if info["history"].get("features"):
-            print("Features:")
-            for feature in info["history"]["features"]:
-                print(f"  ✓ {feature}")
-            print()
-
-        if info["history"].get("breaking_changes"):
-            print("Breaking Changes:")
-            for change in info["history"]["breaking_changes"]:
-                print(f"  ⚠ {change}")
-=======
     if info['history']:
         print(f"{info['history'].get('description', 'N/A')}\n")
 
@@ -234,7 +213,6 @@
             print(f"{GRAY}{'─'*70}{ENDC}")
             for change in info['history']['breaking_changes']:
                 print(f"{WARNING}⚠{ENDC} {GRAY}{change}{ENDC}")
->>>>>>> 488f775c
             print()
 
 
@@ -245,11 +223,6 @@
     Args:
         limit: Maximum number of versions to show. None shows all.
     """
-<<<<<<< HEAD
-    print("\n" + "=" * 70)
-    print("VERSION CHANGELOG")
-    print("=" * 70 + "\n")
-=======
     # Colors
     PURPLE = '\033[38;5;141m'
     GRAY = '\033[38;5;245m'
@@ -262,7 +235,6 @@
     
     print(f"\n{PURPLE}{BOLD}Version Changelog{ENDC}")
     print(f"{GRAY}{'─'*70}{ENDC}\n")
->>>>>>> 488f775c
 
     versions = sorted(VERSION_HISTORY.keys(), reverse=True)
     if limit:
@@ -273,18 +245,6 @@
         print(f"{BLUE}{BOLD}v{version}{ENDC} {GRAY}\"{info['name']}\" · {info['date']}{ENDC}")
         print(f"{DIM}{info['description']}{ENDC}\n")
 
-<<<<<<< HEAD
-        if info.get("features"):
-            print("Features:")
-            for feature in info["features"]:
-                print(f"  ✓ {feature}")
-            print()
-
-        if info.get("breaking_changes"):
-            print("Breaking Changes:")
-            for change in info["breaking_changes"]:
-                print(f"  ⚠ {change}")
-=======
         if info.get('features'):
             for feature in info['features']:
                 print(f"  {SUCCESS}•{ENDC} {GRAY}{feature}{ENDC}")
@@ -294,7 +254,6 @@
             print(f"  {WARNING}{BOLD}Breaking Changes{ENDC}")
             for change in info['breaking_changes']:
                 print(f"  {WARNING}⚠{ENDC} {GRAY}{change}{ENDC}")
->>>>>>> 488f775c
             print()
 
         print(f"{GRAY}{'─'*70}{ENDC}\n")

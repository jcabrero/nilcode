"""
Main Multi-Agent System Entry Point

This module sets up the LangGraph workflow with all specialized agents
and provides the main interface for the multi-agent system.
"""

import os
import sys
from pathlib import Path
from typing import Optional, List, Dict, Any
from langgraph.graph import StateGraph, END

# Handle both direct script execution and module imports
if __name__ == "__main__" and __package__ is None:
    # Add parent directory to path when running as script
    sys.path.insert(0, str(Path(__file__).parent.parent))
    from .state.agent_state import AgentState, create_initial_state
    from .agents.orchestrator import create_orchestrator_agent
    from .agents.planner import create_planner_agent
    from .agents.preplanner import create_preplanner_agent
    from .agents.software_architect import create_software_architect_agent
    from .agents.coder import create_coder_agent
    from .agents.tester import create_tester_agent
    from .agents.error_recovery import create_error_recovery_agent
    from .agents.onchain_detective import create_onchain_detective_agent
else:
    from .state.agent_state import AgentState, create_initial_state
    from .agents.orchestrator import create_orchestrator_agent
    from .agents.planner import create_planner_agent
    from .agents.preplanner import create_preplanner_agent
    from .agents.software_architect import create_software_architect_agent
    from .agents.coder import create_coder_agent
    from .agents.tester import create_tester_agent
    from .agents.error_recovery import create_error_recovery_agent
<<<<<<< HEAD
    from .agents.onchain_detective import create_onchain_detective_agent
=======
    from .agents.a2a_client import create_a2a_client_agent
    from .a2a.registry import initialize_registry_from_config
>>>>>>> 2cd3da96


class MultiAgentSystem:
    """
    Main multi-agent system that coordinates all specialized agents.
    """

    def __init__(self, api_key: str, base_url: Optional[str] = None):
        """
        Initialize the multi-agent system.

        Args:
            api_key: API key for the LLM provider
            base_url: Optional base URL for the API endpoint
        """
        self.api_key = api_key
        self.base_url = base_url

        # Initialize A2A registry if not already done
        import asyncio
        from .a2a.registry import get_global_registry_sync, initialize_registry_from_config
        
        if get_global_registry_sync() is None:
            print("🌐 Initializing A2A external agent registry...")
            try:
                # Check if we're already in an event loop
                try:
                    loop = asyncio.get_running_loop()
                    # We're in an async context, can't use run_until_complete
                    print("⚠️  Warning: Cannot initialize A2A registry in async context")
                except RuntimeError:
                    # No event loop running, safe to create one
                    loop = asyncio.new_event_loop()
                    asyncio.set_event_loop(loop)
                    registry = loop.run_until_complete(initialize_registry_from_config('a2a_agents.json'))
                    loop.close()
                    print("✅ A2A registry initialized successfully")
                    
                    # Print discovered agents
                    global_registry = get_global_registry_sync()
                    if global_registry:
                        external_agents = global_registry.get_all_agent_summaries()
                        if external_agents:
                            print(f"🌐 Found {len(external_agents)} external A2A agents")
                            for agent in external_agents:
                                print(f"  - {agent['name']}: {agent['description']}")
                        print()
            except Exception as e:
                print(f"⚠️  Warning: Failed to initialize A2A registry: {e}")

        # Create all agents
        self.orchestrator = create_orchestrator_agent(api_key, base_url)
        self.preplanner = create_preplanner_agent(api_key, base_url)
        self.planner = create_planner_agent(api_key, base_url)
        self.software_architect = create_software_architect_agent(api_key, base_url)
        self.coder = create_coder_agent(api_key, base_url)
        self.tester = create_tester_agent(api_key, base_url)
        self.error_recovery = create_error_recovery_agent(api_key, base_url)
<<<<<<< HEAD
        self.onchain_detective = create_onchain_detective_agent(api_key, base_url)
=======
        # Get timeout from config for A2A client
        from .config import get_config
        config = get_config()
        a2a_timeout = config.get('llm_settings.timeout', 60)
        
        self.a2a_client = create_a2a_client_agent(use_streaming=False, timeout=a2a_timeout)
>>>>>>> 2cd3da96

        # Build the workflow graph
        self.workflow = self._build_workflow()

    def _build_workflow(self) -> StateGraph:
        """
        Build the LangGraph workflow with all agents.

        Returns:
            Compiled workflow graph
        """
        # Create the state graph
        workflow = StateGraph(AgentState)

        # Add all agent nodes
        workflow.add_node("orchestrator", self.orchestrator)
        workflow.add_node("preplanner", self.preplanner)
        workflow.add_node("planner", self.planner)
        workflow.add_node("software_architect", self.software_architect)
        workflow.add_node("coder", self.coder)
        workflow.add_node("tester", self.tester)
        workflow.add_node("error_recovery", self.error_recovery)
<<<<<<< HEAD
        workflow.add_node("onchain_detective", self.onchain_detective)
=======
        workflow.add_node("a2a_client", self.a2a_client)
>>>>>>> 2cd3da96

        # Define the routing logic
        def route_next(state: AgentState) -> str:
            """Determine which agent should execute next."""
            next_agent = state.get("next_agent", "end")

            if next_agent == "end":
                return "end"

            return next_agent or "end"

        # Set entry point to PrePlanner
        workflow.set_entry_point("preplanner")

        # Define all possible agent transitions
        all_agents = {
            "planner": "planner",
            "software_architect": "software_architect",
            "coder": "coder",
            "tester": "tester",
            "error_recovery": "error_recovery",
            "orchestrator": "orchestrator",
<<<<<<< HEAD
            "onchain_detective": "onchain_detective",
=======
            "a2a_client": "a2a_client",
>>>>>>> 2cd3da96
            "end": END
        }

        # Add conditional edges from each agent
        workflow.add_conditional_edges("preplanner", route_next, all_agents)
        workflow.add_conditional_edges("planner", route_next, all_agents)
        workflow.add_conditional_edges("software_architect", route_next, all_agents)
        workflow.add_conditional_edges("coder", route_next, all_agents)
        workflow.add_conditional_edges("tester", route_next, all_agents)
        workflow.add_conditional_edges("error_recovery", route_next, all_agents)
<<<<<<< HEAD
        workflow.add_conditional_edges("onchain_detective", route_next, all_agents)
=======
        workflow.add_conditional_edges("a2a_client", route_next, all_agents)
>>>>>>> 2cd3da96
        
        # Orchestrator can route back or end
        workflow.add_conditional_edges(
            "orchestrator",
            route_next,
            {**all_agents, "planner": "planner"}
        )

        # Compile the workflow
        return workflow.compile()

    def run(self, user_request: str) -> AgentState:
        """
        Run the multi-agent system on a user request.

        Args:
            user_request: The user's request/query

        Returns:
            Final state after all agents have executed
        """
        print("\n" + "=" * 70)
        print("MULTI-AGENT SYSTEM STARTED")
        print("=" * 70)
        print(f"User Request: {user_request}")
        print("=" * 70 + "\n")

        # Create initial state
        initial_state = create_initial_state(user_request)

        # Run the workflow
        final_state = self.workflow.invoke(initial_state)

        return final_state

    def stream(self, user_request: str):
        """
        Stream the execution of the multi-agent system.

        Args:
            user_request: The user's request/query

        Yields:
            State updates as agents execute
        """
        print("\n" + "=" * 70)
        print("MULTI-AGENT SYSTEM STARTED (STREAMING)")
        print("=" * 70)
        print(f"User Request: {user_request}")
        print("=" * 70 + "\n")

        # Create initial state
        initial_state = create_initial_state(user_request)

        # Stream the workflow execution
        for state_update in self.workflow.stream(initial_state):
            yield state_update


def create_agent_system(
    api_key: Optional[str] = None,
    base_url: Optional[str] = None
) -> MultiAgentSystem:
    """
    Factory function to create a multi-agent system.

    Args:
        api_key: API key for the LLM provider (reads from env if not provided)
        base_url: Optional base URL for the API endpoint

    Returns:
        Configured MultiAgentSystem

    Raises:
        ValueError: If API key is not provided or found in environment
    """
    if api_key is None:
        api_key = os.getenv("OPENROUTER_API_KEY") or os.getenv("OPENAI_API_KEY")

    if not api_key:
        raise ValueError(
            "API key not provided. Set OPENROUTER_API_KEY or OPENAI_API_KEY "
            "environment variable, or pass api_key parameter."
        )

    if base_url is None:
        base_url = os.getenv("OPENROUTER_ENDPOINT")

    return MultiAgentSystem(api_key, base_url)


# CLI interface
def main():
    """Command-line interface for the multi-agent system."""
    import asyncio
    from dotenv import load_dotenv
    load_dotenv()

    # Import the enhanced CLI
    try:
        from .cli import interactive_mode, run_single_command, print_banner, print_error
    except ImportError:
        from cli import interactive_mode, run_single_command, print_banner, print_error

    # Initialize A2A registry at startup
    print("🌐 Initializing A2A external agent registry...")
    try:
        loop = asyncio.new_event_loop()
        asyncio.set_event_loop(loop)
        registry = loop.run_until_complete(initialize_registry_from_config())
        loop.close()
        print("✅ A2A registry initialized successfully\n")
        
        # Update planner with external agents information
        from .a2a.registry import get_global_registry
        loop = asyncio.new_event_loop()
        asyncio.set_event_loop(loop)
        global_registry = loop.run_until_complete(get_global_registry())
        external_agents = global_registry.get_all_agent_summaries()
        loop.close()
        
        if external_agents:
            print(f"🌐 Found {len(external_agents)} external A2A agents")
            for agent in external_agents:
                print(f"  - {agent['name']}: {agent['description']}")
            print()
            
            # Store external agents for later use
            _external_agents_cache = external_agents
    except Exception as e:
        print(f"⚠️  Warning: Failed to initialize A2A registry: {e}\n")

    # Check for version/changelog flags BEFORE requiring API key
    if len(sys.argv) > 1:
        # Check for version flag
        if sys.argv[1] in ['--version', '-v', 'version']:
            try:
                from .version import print_version_info
            except ImportError:
                from version import print_version_info
            print_version_info()
            return 0

        # Check for changelog flag
        if sys.argv[1] in ['--changelog', 'changelog']:
            try:
                from .version import print_changelog
            except ImportError:
                from version import print_changelog
            print_changelog()
            return 0

    # Create the agent system (requires API key)
    try:
        agent_system = create_agent_system()
            
    except ValueError as e:
        print_error(str(e))
        return 1

    # Check for command-line arguments
    if len(sys.argv) > 1:
        # Run single command mode
        command = " ".join(sys.argv[1:])
        return run_single_command(agent_system, command)
    else:
        # Run interactive mode
        interactive_mode(agent_system)
        return 0


if __name__ == "__main__":
    main()<|MERGE_RESOLUTION|>--- conflicted
+++ resolved
@@ -33,12 +33,9 @@
     from .agents.coder import create_coder_agent
     from .agents.tester import create_tester_agent
     from .agents.error_recovery import create_error_recovery_agent
-<<<<<<< HEAD
     from .agents.onchain_detective import create_onchain_detective_agent
-=======
     from .agents.a2a_client import create_a2a_client_agent
     from .a2a.registry import initialize_registry_from_config
->>>>>>> 2cd3da96
 
 
 class MultiAgentSystem:
@@ -97,16 +94,13 @@
         self.coder = create_coder_agent(api_key, base_url)
         self.tester = create_tester_agent(api_key, base_url)
         self.error_recovery = create_error_recovery_agent(api_key, base_url)
-<<<<<<< HEAD
         self.onchain_detective = create_onchain_detective_agent(api_key, base_url)
-=======
         # Get timeout from config for A2A client
         from .config import get_config
         config = get_config()
         a2a_timeout = config.get('llm_settings.timeout', 60)
         
         self.a2a_client = create_a2a_client_agent(use_streaming=False, timeout=a2a_timeout)
->>>>>>> 2cd3da96
 
         # Build the workflow graph
         self.workflow = self._build_workflow()
@@ -129,11 +123,8 @@
         workflow.add_node("coder", self.coder)
         workflow.add_node("tester", self.tester)
         workflow.add_node("error_recovery", self.error_recovery)
-<<<<<<< HEAD
         workflow.add_node("onchain_detective", self.onchain_detective)
-=======
         workflow.add_node("a2a_client", self.a2a_client)
->>>>>>> 2cd3da96
 
         # Define the routing logic
         def route_next(state: AgentState) -> str:
@@ -156,11 +147,8 @@
             "tester": "tester",
             "error_recovery": "error_recovery",
             "orchestrator": "orchestrator",
-<<<<<<< HEAD
             "onchain_detective": "onchain_detective",
-=======
             "a2a_client": "a2a_client",
->>>>>>> 2cd3da96
             "end": END
         }
 
@@ -171,11 +159,8 @@
         workflow.add_conditional_edges("coder", route_next, all_agents)
         workflow.add_conditional_edges("tester", route_next, all_agents)
         workflow.add_conditional_edges("error_recovery", route_next, all_agents)
-<<<<<<< HEAD
         workflow.add_conditional_edges("onchain_detective", route_next, all_agents)
-=======
         workflow.add_conditional_edges("a2a_client", route_next, all_agents)
->>>>>>> 2cd3da96
         
         # Orchestrator can route back or end
         workflow.add_conditional_edges(
